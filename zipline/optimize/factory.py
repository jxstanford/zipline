
"""
Factory functions to prepare useful data for optimize tests.

Author: Thomas V. Wiecki (thomas.wiecki@gmail.com), 2012
"""
from datetime import timedelta
import pandas as pd
from copy import copy
from itertools import cycle

import zipline.protocol as zp

from zipline.utils.factory import get_next_trading_dt, create_trading_environment
from zipline.gens.tradegens import SpecificEquityTrades, DataFrameSource
from zipline.optimize.algorithms import BuySellAlgorithmNew
from zipline.lines import SimulatedTrading
from zipline.finance.slippage import FixedSlippage

def create_updown_trade_source(sid, trade_count, trading_environment, base_price, amplitude):
    """Create the updown trade source. This source emits events with
    the price going up and down by the same amount in each
    iteration. The trade source is thus perfectly predictable. This is
    used for a test case for the optimization code.

    :Arguments:
        sid : int
            SID of stock to create.
        trade_count : int
            How many trade events to create (will also influence order count)
        trading_environment : TradeEnvironment object
            The trading environment to use (see zipline.factory.create_trading_environment)
        base_price : int
            The average price that each iteration will hover around.
        amplitude : int
            How much the price will go up and down each iteration.

    :Returns:
        source : SpecificEquityTrades
            The trade source emitting up down events.
    """
    price = base_price-amplitude/2.

    cur = trading_environment.first_open
    one_day = timedelta(days = 1)

    #create iterator to cycle through up and down phases
    change = cycle([1,-1])
    prices = []
    dts = []
    for i in xrange(trade_count + 2):
        cur = get_next_trading_dt(cur, one_day, trading_environment)
        dts.append(cur)
        prices.append(price)

        price += change.next()*amplitude

    df = pd.DataFrame(index=dts, data=prices, columns=[0])

    return df


def create_predictable_zipline(config, offset=0):
    """Create a test zipline object as specified by config. The
    zipline will use the UpDown tradesource which is perfectly
    predictable.

    Trade source parameters can be specified inside the config object.

    :Trade source arguments:
        config['sid'] : int
            SID of stock to create.
        config['amplitude'] : int (default 10)
            How much the price will go up and down each iteration.
        config['base_price'] : int (default 50)
            The average price that each iteration will hover around.
        config['trade_count'] : int (default 3)
            How many trade events to create (will also influence order count)

    If not specified, the BuySellAlgorithm is used by default. This
    can be changed by setting config['algorithm'].

    :Arguments:
        offset : int (default 0)
            The offset parameter specifies how much the BuySellAlgorithm will
            order each iteration and is a negative quadratic centered around
            0. Thus, any deviations from 0 will lead to less buy and sell
            orders each iteration and ultimately to less compound returns.
        simulate : bool (default True)
            Whether to call .simulate(blocking=True) on the created zipline
            argument.

    :Returns:
        zipline : class zipline
            created zipline object
        config : dict
            the config dict used to create the zipline
    """
    config = copy(config)
    sid = config['sid']
    # remove
    amplitude = config.pop('amplitude', 10)
    base_price = config.pop('base_price', 50)
    trade_count = config.pop('trade_count', 3)

    trading_environment = create_trading_environment()
    source = create_updown_trade_source(sid,
                                        trade_count,
                                        trading_environment,
                                        base_price,
                                        amplitude)

    if 'algorithm' not in config:
        algorithm = BuySellAlgorithmNew(sid, 100, offset)

    config['order_count'] = trade_count - 1
    config['trade_count'] = trade_count
    config['trade_source'] = source
    config['environment'] = trading_environment
<<<<<<< HEAD
    config['simulation_style'] = SIMULATION_STYLE.FIXED_SLIPPAGE
=======
    config['slippage'] = FixedSlippage()
    config['devel'] = True

    zipline = SimulatedTrading.create_test_zipline(**config)
>>>>>>> 71c1f755

    return algorithm, config

<|MERGE_RESOLUTION|>--- conflicted
+++ resolved
@@ -1,4 +1,3 @@
-
 """
 Factory functions to prepare useful data for optimize tests.
 
@@ -6,16 +5,17 @@
 """
 from datetime import timedelta
 import pandas as pd
-from copy import copy
-from itertools import cycle
 
 import zipline.protocol as zp
 
 from zipline.utils.factory import get_next_trading_dt, create_trading_environment
-from zipline.gens.tradegens import SpecificEquityTrades, DataFrameSource
-from zipline.optimize.algorithms import BuySellAlgorithmNew
+from zipline.finance.sources import SpecificEquityTrades
+from zipline.optimize.algorithms import BuySellAlgorithm
 from zipline.lines import SimulatedTrading
 from zipline.finance.slippage import FixedSlippage
+
+from copy import copy
+from itertools import cycle
 
 def create_updown_trade_source(sid, trade_count, trading_environment, base_price, amplitude):
     """Create the updown trade source. This source emits events with
@@ -39,28 +39,39 @@
         source : SpecificEquityTrades
             The trade source emitting up down events.
     """
+    volume = 1000
+    events = []
     price = base_price-amplitude/2.
 
     cur = trading_environment.first_open
-    one_day = timedelta(days = 1)
+    one_day = timedelta(minutes = 1)#days = 1)
 
     #create iterator to cycle through up and down phases
     change = cycle([1,-1])
-    prices = []
-    dts = []
+
     for i in xrange(trade_count + 2):
         cur = get_next_trading_dt(cur, one_day, trading_environment)
-        dts.append(cur)
-        prices.append(price)
+
+        event = zp.ndict({
+            "type"      : zp.DATASOURCE_TYPE.TRADE,
+            "sid"       : sid,
+            "price"     : price,
+            "volume"    : volume,
+            "dt"        : cur,
+        })
+
+        events.append(event)
 
         price += change.next()*amplitude
 
-    df = pd.DataFrame(index=dts, data=prices, columns=[0])
+    trading_environment.period_end = cur
 
-    return df
+    source = SpecificEquityTrades(events)
+
+    return source
 
 
-def create_predictable_zipline(config, offset=0):
+def create_predictable_zipline(config, offset=0, simulate=True):
     """Create a test zipline object as specified by config. The
     zipline will use the UpDown tradesource which is perfectly
     predictable.
@@ -117,14 +128,7 @@
     config['trade_count'] = trade_count
     config['trade_source'] = source
     config['environment'] = trading_environment
-<<<<<<< HEAD
-    config['simulation_style'] = SIMULATION_STYLE.FIXED_SLIPPAGE
-=======
     config['slippage'] = FixedSlippage()
     config['devel'] = True
 
-    zipline = SimulatedTrading.create_test_zipline(**config)
->>>>>>> 71c1f755
-
-    return algorithm, config
-
+    return algorithm, config